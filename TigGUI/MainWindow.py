# -*- coding: utf-8 -*-

#
# % $Id$
#
#
# Copyright (C) 2002-2011
# The MeqTree Foundation &
# ASTRON (Netherlands Foundation for Research in Astronomy)
# P.O.Box 2, 7990 AA Dwingeloo, The Netherlands
#
# This program is free software; you can redistribute it and/or modify
# it under the terms of the GNU General Public License as published by
# the Free Software Foundation; either version 2 of the License, or
# (at your option) any later version.
#
# This program is distributed in the hope that it will be useful,
# but WITHOUT ANY WARRANTY; without even the implied warranty of
# MERCHANTABILITY or FITNESS FOR A PARTICULAR PURPOSE.  See the
# GNU General Public License for more details.
#
# You should have received a copy of the GNU General Public License
# along with this program; if not, see <http://www.gnu.org/licenses/>,
# or write to the Free Software Foundation, Inc.,
# 59 Temple Place, Suite 330, Boston, MA  02111-1307  USA
#

import os
import sys

import os.path
<<<<<<< HEAD
from PyQt5.Qt import QObject, QWidget, QFileDialog, QDialog, QVBoxLayout, \
=======
from PyQt4.Qt import QObject, QWidget, QFileDialog, SIGNAL, QDialog, QStringList, QVBoxLayout, \
>>>>>>> 0a4fefa6
    Qt, QSize, QSizePolicy, QApplication, QMenu, QMessageBox, QErrorMessage, QMainWindow, QSplitter
from Tigger.Models import SkyModel
from Tigger.Models.Formats import ModelHTML
import Tigger.Models.Formats

from . import AboutDialog
import TigGUI.kitties.utils
import TigGUI.Tools.source_selector
from . import Widgets
from .Images.Manager import ImageManager
from .Plot.SkyModelPlot import SkyModelPlotter, PersistentCurrier
from .SkyModelTreeWidget import SkyModelTreeWidget, ModelGroupsTable
from TigGUI import Images
from TigGUI.kitties.widgets import BusyIndicator
from TigGUI.init import pixmaps, Config

_verbosity = TigGUI.kitties.utils.verbosity(name="mainwin")
dprint = _verbosity.dprint
dprintf = _verbosity.dprintf


class MainWindow(QMainWindow):
    ViewModelColumns = ["name", "RA", "Dec", "type", "Iapp", "I", "Q", "U", "V", "RM", "spi", "shape"]

    def __init__(self, parent, hide_on_close=False):
        QMainWindow.__init__(self, parent)
        self.setWindowIcon(pixmaps.tigger_starface.icon())
        self._currier = PersistentCurrier()
        self.hide()
        # init column constants
        for icol, col in enumerate(self.ViewModelColumns):
            setattr(self, "Column%s" % col.capitalize(), icol)
        # init GUI
        self.setWindowTitle("Tigger")
        # self.setIcon(pixmaps.purr_logo.pm())
        cw = QWidget(self)
        self.setCentralWidget(cw)
        cwlo = QVBoxLayout(cw)
        cwlo.setContentsMargins(5, 5, 5, 5)
        # make splitter
        spl1 = self._splitter1 = QSplitter(Qt.Vertical, cw)
        spl1.setOpaqueResize(False)
        cwlo.addWidget(spl1)
        # Create listview of LSM entries
        self.tw = SkyModelTreeWidget(spl1)
        self.tw.hide()

        # split bottom pane
        spl2 = self._splitter2 = QSplitter(Qt.Horizontal, spl1)
        spl2.setOpaqueResize(False)
        self._skyplot_stack = QWidget(spl2)
        self._skyplot_stack_lo = QVBoxLayout(self._skyplot_stack)
        self._skyplot_stack_lo.setContentsMargins(0, 0, 0, 0)

        # add plot
        self.skyplot = SkyModelPlotter(self._skyplot_stack, self)
        self.skyplot.resize(128, 128)
        self.skyplot.setSizePolicy(QSizePolicy.Minimum, QSizePolicy.Preferred)
        self._skyplot_stack_lo.addWidget(self.skyplot, 1000)
        self.skyplot.hide()
        self.skyplot.imagesChanged.connect(self._imagesChanged)
        self.skyplot.showMessage.connect(self.showMessage)
        self.skyplot.showErrorMessage.connect(self.showErrorMessage)

        self._grouptab_stack = QWidget(spl2)
        self._grouptab_stack_lo = lo = QVBoxLayout(self._grouptab_stack)
        self._grouptab_stack_lo.setContentsMargins(0, 0, 0, 0)
        # add groupings table
        self.grouptab = ModelGroupsTable(self._grouptab_stack)
        self.grouptab.setSizePolicy(QSizePolicy.Preferred, QSizePolicy.Preferred)
        self.hasSkyModel.connect(self.grouptab.setEnabled)
        lo.addWidget(self.grouptab, 1000)
        lo.addStretch(1)
        self.grouptab.hide()

        # add image controls -- parentless for now (setLayout will reparent them anyway)
        self.imgman = ImageManager()
        self.skyplot.setImageManager(self.imgman)
        self.imgman.imagesChanged.connect(self._imagesChanged)
        self.imgman.showMessage.connect(self.showMessage)
        self.imgman.showErrorMessage.connect(self.showErrorMessage)

        # enable status line
        self.statusBar().show()
        # Create and populate main menu
        menubar = self.menuBar()
        # File menu
        file_menu = menubar.addMenu("&File")
        qa_open = file_menu.addAction("&Open model...", self._openFileCallback, Qt.CTRL + Qt.Key_O)
        qa_merge = file_menu.addAction("&Merge in model...", self._mergeFileCallback, Qt.CTRL + Qt.SHIFT + Qt.Key_O)
        self.hasSkyModel.connect(qa_merge.setEnabled)
        file_menu.addSeparator()
        qa_save = file_menu.addAction("&Save model", self.saveFile, Qt.CTRL + Qt.Key_S)
        self.isUpdated.connect(qa_save.setEnabled)
        qa_save_as = file_menu.addAction("Save model &as...", self.saveFileAs)
        self.hasSkyModel.connect(qa_save_as.setEnabled)
        qa_save_selection_as = file_menu.addAction("Save selection as...", self.saveSelectionAs)
        self.hasSelection.connect(qa_save_selection_as.setEnabled)
        file_menu.addSeparator()
        qa_close = file_menu.addAction("&Close model", self.closeFile, Qt.CTRL + Qt.Key_W)
        self.hasSkyModel.connect(qa_close.setEnabled)
        qa_quit = file_menu.addAction("Quit", self.close, Qt.CTRL + Qt.Key_Q)

        # Image menu
        menubar.addMenu(self.imgman.getMenu())
        # Plot menu
        menubar.addMenu(self.skyplot.getMenu())

        # LSM Menu
        em = QMenu("&LSM", self)
        self._qa_em = menubar.addMenu(em)
        self._qa_em.setVisible(False)
        self.hasSkyModel.connect(self._qa_em.setVisible)
        self._column_view_menu = QMenu("&Show columns", self)
        self._qa_cv_menu = em.addMenu(self._column_view_menu)
        em.addSeparator()
        em.addAction("Select &all", self._selectAll, Qt.CTRL + Qt.Key_A)
        em.addAction("&Invert selection", self._selectInvert, Qt.CTRL + Qt.Key_I)
        em.addAction("Select b&y attribute...", self._showSourceSelector, Qt.CTRL + Qt.Key_Y)
        em.addSeparator()
        qa_add_tag = em.addAction("&Tag selection...", self.addTagToSelection, Qt.CTRL + Qt.Key_T)
        self.hasSelection.connect(qa_add_tag.setEnabled)
        qa_del_tag = em.addAction("&Untag selection...", self.removeTagsFromSelection, Qt.CTRL + Qt.Key_U)
        self.hasSelection.connect(qa_del_tag.setEnabled)
        qa_del_sel = em.addAction("&Delete selection", self._deleteSelection)
        self.hasSelection.connect(qa_del_sel.setEnabled)

        # Tools menu
        tm = self._tools_menu = QMenu("&Tools", self)
        self._qa_tm = menubar.addMenu(tm)
        self._qa_tm.setVisible(False)
        self.hasSkyModel.connect(self._qa_tm.setVisible)

        # Help menu
        menubar.addSeparator()
        hm = self._help_menu = menubar.addMenu("&Help")
        hm.addAction("&About...", self._showAboutDialog)
        self._about_dialog = None

        # message handlers
        self.qerrmsg = QErrorMessage(self)

        # set initial state
        self.setAcceptDrops(True)
        self.model = None
        self.filename = None
        self._display_filename = None
        self._open_file_dialog = self._merge_file_dialog = self._save_as_dialog = self._save_sel_as_dialog = self._open_image_dialog = None
        self.isUpdated.emit(False)
        self.hasSkyModel.emit(False)
        self.hasSelection.emit(False)
        self._exiting = False

        # set initial layout
        self._current_layout = None
        self.setLayout(self.LayoutEmpty)
        dprint(1, "init complete")

    # layout identifiers
    LayoutEmpty = "empty"
    LayoutImage = "image"
    LayoutImageModel = "model"
    LayoutSplit = "split"

    def _getFilenamesFromDropEvent(self, event):
        """Checks if drop event is valid (i.e. contains a local URL to a FITS file), and returns list of filenames contained therein."""
        dprint(1, "drop event:", event.mimeData().text())
        if not event.mimeData().hasUrls():
            dprint(1, "drop event: no urls")
            return None
        filenames = []
        for url in event.mimeData().urls():
            name = str(url.toLocalFile())
            dprint(2, "drop event: name is", name)
            if name and Images.isFITS(name):
                filenames.append(name)
        dprint(2, "drop event: filenames are", filenames)
        return filenames

    def dragEnterEvent(self, event):
        if self._getFilenamesFromDropEvent(event):
            dprint(1, "drag-enter accepted")
            event.acceptProposedAction()
        else:
            dprint(1, "drag-enter rejected")

    def dropEvent(self, event):
        filenames = self._getFilenamesFromDropEvent(event)
        dprint(1, "dropping", filenames)
        if filenames:
            event.acceptProposedAction()
            busy = BusyIndicator()
            for name in filenames:
                self.imgman.loadImage(name)

    def saveSizes(self):
        if self._current_layout is not None:
            dprint(1, "saving sizes for layout", self._current_layout)
            # save main window size and splitter dimensions
            sz = self.size()
            Config.set('%s-main-window-width' % self._current_layout, sz.width())
            Config.set('%s-main-window-height' % self._current_layout, sz.height())
            for spl, name in ((self._splitter1, "splitter1"), (self._splitter2, "splitter2")):
                ssz = spl.sizes()
                for i, sz in enumerate(ssz):
                    Config.set('%s-%s-size%d' % (self._current_layout, name, i), sz)

    def loadSizes(self):
        if self._current_layout is not None:
            dprint(1, "loading sizes for layout", self._current_layout)
            # get main window size and splitter dimensions
            w = Config.getint('%s-main-window-width' % self._current_layout, 0)
            h = Config.getint('%s-main-window-height' % self._current_layout, 0)
            dprint(2, "window size is", w, h)
            if not (w and h):
                return None
            self.resize(QSize(w, h))
            for spl, name in (self._splitter1, "splitter1"), (self._splitter2, "splitter2"):
                ssz = [Config.getint('%s-%s-size%d' % (self._current_layout, name, i), -1) for i in (0, 1)]
                dprint(2, "splitter", name, "sizes", ssz)
                if all([sz >= 0 for sz in ssz]):
                    spl.setSizes(ssz)
                else:
                    return None
        return True

    def setLayout(self, layout):
        """Changes the current window layout. Restores sizes etc. from config file."""
        if self._current_layout is layout:
            return
        dprint(1, "switching to layout", layout)
        # save sizes to config file
        self.saveSizes()
        # remove imgman widget from all layouts
        for lo in self._skyplot_stack_lo, self._grouptab_stack_lo:
            if lo.indexOf(self.imgman) >= 0:
                lo.removeWidget(self.imgman)
        # assign it to appropriate parent and parent's layout
        if layout is self.LayoutImage or layout is self.LayoutEmpty:
            lo = self._skyplot_stack_lo
        else:
            lo = self._grouptab_stack_lo
        self.imgman.setParent(lo.parentWidget())
        lo.addWidget(self.imgman, 0)
        # show/hide panels
        if layout is self.LayoutEmpty:
            self.tw.hide()
            self.grouptab.hide()
            self.skyplot.show()
        elif layout is self.LayoutImage:
            self.tw.hide()
            self.grouptab.hide()
            self.skyplot.show()
        elif layout is self.LayoutImageModel:
            self.tw.show()
            self.grouptab.show()
            self.skyplot.show()
        # reload sizes
        self._current_layout = layout
        if not self.loadSizes():
            dprint(1, "no sizes loaded, setting defaults")
            if layout is self.LayoutEmpty:
                self.resize(QSize(512, 256))
            elif layout is self.LayoutImage:
                self.resize(QSize(512, 512))
                self._splitter2.setSizes([512, 0])
            elif layout is self.LayoutImageModel:
                self.resize(QSize(1024, 512))
                self._splitter1.setSizes([256, 256])
                self._splitter2.setSizes([256, 256])

    def enableUpdates(self, enable=True):
        """Enables updates of the child widgets. Usually called after startup is completed (i.e. all data loaded)"""
        self.skyplot.enableUpdates(enable)
        if enable:
            if self.model:
                self.setLayout(self.LayoutImageModel)
            elif self.imgman.getImages():
                self.setLayout(self.LayoutImage)
            else:
                self.setLayout(self.LayoutEmpty)
            self.show()

    def _showAboutDialog(self):
        if not self._about_dialog:
            self._about_dialog = AboutDialog.AboutDialog(self)
        self._about_dialog.show()

    def addTool(self, name, callback):
        """Adds a tool to the Tools menu"""
        self._tools_menu.addAction(name, self._currier.curry(self._callTool, callback))

    def _callTool(self, callback):
        callback(self, self.model)

    def _imagesChanged(self):
        """Called when the set of loaded images has changed"""
        if self.imgman.getImages():
            if self._current_layout is self.LayoutEmpty:
                self.setLayout(self.LayoutImage)
        else:
            if not self.model:
                self.setLayout(self.LayoutEmpty)

    def _selectAll(self):
        if not self.model:
            return
        busy = BusyIndicator()
        for src in self.model.sources:
            src.selected = True
        self.model.emitSelection(self)

    def _selectInvert(self):
        if not self.model:
            return
        busy = BusyIndicator()
        for src in self.model.sources:
            src.selected = not src.selected
        self.model.emitSelection(self)

    def _deleteSelection(self):
        unselected = [src for src in self.model.sources if not src.selected]
        nsel = len(self.model.sources) - len(unselected)
        if QMessageBox.question(self, "Delete selection", """<P>Really deleted %d selected source(s)?
        %d unselected sources will remain in the model.</P>""" % (nsel, len(unselected)),
                                QMessageBox.Ok | QMessageBox.Cancel, QMessageBox.Cancel) != QMessageBox.Ok:
            return
        self.model.setSources(unselected)
        self.showMessage("""Deleted %d sources""" % nsel)
        self.model.emitUpdate(SkyModel.UpdateAll, origin=self)

    def _showSourceSelector(self):
        TigGUI.Tools.source_selector.show_source_selector(self, self.model)

    def _updateModelSelection(self, num, origin=None):
        """Called when the model selection has been updated."""
        self.hasSelection.emit(bool(num))

    _formats = [f[1] for f in Tigger.Models.Formats.listFormatsFull()]

    _load_file_types = [(doc, ["*" + ext for ext in extensions], load) for load, save, doc, extensions in _formats if
                        load]
    _save_file_types = [(doc, ["*" + ext for ext in extensions], save) for load, save, doc, extensions in _formats if
                        save]

    def showMessage(self, msg, time=3000):
        self.statusBar().showMessage(msg, 3000)

    def showErrorMessage(self, msg, time=3000):
        self.qerrmsg.showMessage(msg)

    def loadImage(self, filename):
        return self.imgman.loadImage(filename)

    def setModel(self, model):
        self.modelChanged.emit(model)
        if model:
            self.model = model
            self.hasSkyModel.emit(True)
            self.hasSelection.emit(False)
            self.isUpdated.emit(False)
            self.model.enableSignals()
            self.model.connect("updated", self._indicateModelUpdated)
            self.model.connect("selected", self._updateModelSelection)
            # pass to children
            self.tw.setModel(self.model)
            self.grouptab.setModel(self.model)
            self.skyplot.setModel(self.model)
            # add items to View menu
            self._column_view_menu.clear()
            self.tw.addColumnViewActionsTo(self._column_view_menu)
        else:
            self.model = None
            self.setWindowTitle("Tigger")
            self.hasSelection.emit(False)
            self.isUpdated.emit(False)
            self.hasSkyModel.emit(False)
            self.tw.clear()
            self.grouptab.clear()
            self.skyplot.setModel(None)

    def _openFileCallback(self):
        if not self._open_file_dialog:
            filters = ";;".join(
                ["%s (%s)" % (name, " ".join(patterns)) for name, patterns, func in self._load_file_types])
            dialog = self._open_file_dialog = QFileDialog(self, "Open sky model", ".", filters)
            dialog.setFileMode(QFileDialog.ExistingFile)
            dialog.setModal(True)
            dialog.filesSelected.connect(self.openFile)
        self._open_file_dialog.exec_()
        return

    def _mergeFileCallback(self):
        if not self._merge_file_dialog:
            filters = ";;".join(
                ["%s (%s)" % (name, " ".join(patterns)) for name, patterns, func in self._load_file_types])
            dialog = self._merge_file_dialog = QFileDialog(self, "Merge in sky model", ".", filters)
            dialog.setFileMode(QFileDialog.ExistingFile)
            dialog.setModal(True)
            QObject.connect(dialog, SIGNAL("filesSelected(const QStringList &)"),
                            self._currier.curry(self.openFile, merge=True))
        self._merge_file_dialog.exec_()
        return

    def openFile(self, filename=None, format=None, merge=False, show=True):
        # check that we can close existing model
        if not merge and not self._canCloseExistingModel():
            return False
        if isinstance(filename, QStringList):
            filename = filename[0]
        filename = str(filename)
        # try to determine the file type
        filetype, import_func, export_func, doc = Tigger.Models.Formats.resolveFormat(filename, format)
        if import_func is None:
            self.showErrorMessage("""Error loading model file %s: unknown file format""" % filename)
            return
        # try to load the specified file
        busy = BusyIndicator()
        self.showMessage("""Reading %s file %s""" % (filetype, filename), 3000)
        QApplication.flush()
        try:
            model = import_func(filename)
            model.setFilename(filename)
        except:
            busy = None
            self.showErrorMessage("""Error loading '%s' file %s: %s""" % (filetype, filename, str(sys.exc_info()[1])))
            return
        # set the layout
        if show:
            self.setLayout(self.LayoutImageModel)
        # add to content
        if merge and self.model:
            self.model.addSources(model.sources)
            self.showMessage("""Merged in %d sources from '%s' file %s""" % (len(model.sources), filetype, filename),
                             3000)
            self.model.emitUpdate(SkyModel.UpdateAll)
        else:
            self.showMessage("""Loaded %d sources from '%s' file %s""" % (len(model.sources), filetype, filename),
                             3000)
            self._display_filename = os.path.basename(filename)
            self.setModel(model)
            self._indicateModelUpdated(updated=False)
            # only set self.filename if an export function is available for this format. Otherwise set it to None, so that trying to save
            # the file results in a save-as operation (so that we don't save to a file in an unsupported format).
            self.filename = filename if export_func else None

    def closeEvent(self, event):
        dprint(1, "closing")
        self._exiting = True
        self.saveSizes()
        if not self.closeFile():
            self._exiting = False
            event.ignore()
            return
        self.skyplot.close()
        self.imgman.close()
        self.closing.emit()
        dprint(1, "invoking os._exit(0)")
        os._exit(0)
        QMainWindow.closeEvent(self, event)

    def _canCloseExistingModel(self):
        # save model if modified
        if self.model and self._model_updated:
            res = QMessageBox.question(self, "Closing sky model",
                                       "<P>Model has been modified, would you like to save the changes?</P>",
                                       QMessageBox.Save | QMessageBox.Discard | QMessageBox.Cancel, QMessageBox.Save)
            if res == QMessageBox.Cancel:
                return False
            elif res == QMessageBox.Save:
                if not self.saveFile(confirm=False, overwrite=True):
                    return False
        # unload model images, unless we are already exiting anyway
        if not self._exiting:
            self.imgman.unloadModelImages()
        return True

    def closeFile(self):
        if not self._canCloseExistingModel():
            return False
        # close model
        self._display_filename = None
        self.setModel(None)
        # set the layout
        self.setLayout(self.LayoutImage if self.imgman.getTopImage() else self.LayoutEmpty)
        return True

    def saveFile(self, filename=None, confirm=False, overwrite=True, non_native=False):
        """Saves file using the specified 'filename'. If filename is None, uses current filename, if
        that is not set, goes to saveFileAs() to open dialog and get a filename.
        If overwrite=False, will ask for confirmation before overwriting an existing file.
        If non_native=False, will ask for confirmation before exporting in non-native format.
        If confirm=True, will ask for confirmation regardless.
        Returns True if saving succeeded, False on error (or if cancelled by user).
        """
        if isinstance(filename, QStringList):
            filename = filename[0]
        filename = (filename and str(filename)) or self.filename
        if filename is None:
            return self.saveFileAs()
        else:
            warning = ''
            # try to determine the file type
            filetype, import_func, export_func, doc = Tigger.Models.Formats.resolveFormat(filename, None)
            if export_func is None:
                self.showErrorMessage("""Error saving model file %s: unsupported output format""" % filename)
                return
            if os.path.exists(filename) and not overwrite:
                warning += "<P>The file already exists and will be overwritten.</P>"
            if filetype != 'Tigger' and not non_native:
                warning += """<P>Please note that you are exporting the model using the external format '%s'.
              Source types, tags and other model features not supported by this
              format will be omitted during the export.</P>""" % filetype
            # get confirmation
            if confirm or warning:
                dialog = QMessageBox.warning if warning else QMessageBox.question
                if dialog(self, "Saving sky model", "<P>Save model to %s?</P>%s" % (filename, warning),
                          QMessageBox.Save | QMessageBox.Cancel, QMessageBox.Save) != QMessageBox.Save:
                    return False
            busy = BusyIndicator()
            try:
                export_func(self.model, filename)
                self.model.setFilename(filename)
            except:
                busy = None
                self.showErrorMessage("""Error saving model file %s: %s""" % (filename, str(sys.exc_info()[1])))
                return False
            self.showMessage("""Saved model to file %s""" % filename, 3000)
            self._display_filename = os.path.basename(filename)
            self._indicateModelUpdated(updated=False)
            self.filename = filename
            return True

    def saveFileAs(self, filename=None):
        """Saves file using the specified 'filename'. If filename is None, opens dialog to get a filename.
        Returns True if saving succeeded, False on error (or if cancelled by user).
        """
        if filename is None:
            if not self._save_as_dialog:
                filters = ";;".join(
                    ["%s (%s)" % (name, " ".join(patterns)) for name, patterns, func in self._save_file_types])
                dialog = self._save_as_dialog = QFileDialog(self, "Save sky model", ".", filters)
                dialog.setDefaultSuffix(ModelHTML.DefaultExtension)
                dialog.setFileMode(QFileDialog.AnyFile)
                dialog.setAcceptMode(QFileDialog.AcceptSave)
                dialog.setConfirmOverwrite(False)
                dialog.setModal(True)
                dialog.filesSelected.connect(self.saveFileAs)
            return self._save_as_dialog.exec_() == QDialog.Accepted
        # filename supplied, so save
        return self.saveFile(filename, confirm=False)

    def saveSelectionAs(self, filename=None, force=False):
        if not self.model:
            return
        if filename is None:
            if not self._save_sel_as_dialog:
                filters = ";;".join(
                    ["%s (%s)" % (name, " ".join(patterns)) for name, patterns, func in self._save_file_types])
                dialog = self._save_sel_as_dialog = QFileDialog(self, "Save sky model", ".", filters)
                dialog.setDefaultSuffix(ModelHTML.DefaultExtension)
                dialog.setFileMode(QFileDialog.AnyFile)
                dialog.setAcceptMode(QFileDialog.AcceptSave)
                dialog.setConfirmOverwrite(True)
                dialog.setModal(True)
                dialog.filesSelected.connect(self.saveSelectionAs)
            return self._save_sel_as_dialog.exec_() == QDialog.Accepted
        # save selection
        if isinstance(filename, QStringList):
            filename = filename[0]
        filename = str(filename)
        selmodel = self.model.copy()
        sources = [src for src in self.model.sources if src.selected]
        if not sources:
            self.showErrorMessage("""You have not selected any sources to save.""")
            return
        # try to determine the file type
        filetype, import_func, export_func, doc = Tigger.Models.Formats.resolveFormat(filename, None)
        if export_func is None:
            self.showErrorMessage("""Error saving model file %s: unsupported output format""" % filename)
            return
        busy = BusyIndicator()
        try:
            export_func(self.model, filename, sources=sources)
        except:
            busy = None
            self.showErrorMessage(
                """Error saving selection to model file %s: %s""" % (filename, str(sys.exc_info()[1])))
            return False
        self.showMessage("""Wrote %d selected source%s to file %s""" % (
        len(selmodel.sources), "" if len(selmodel.sources) == 1 else "s", filename), 3000)
        pass

    def addTagToSelection(self):
        if not hasattr(self, '_add_tag_dialog'):
            self._add_tag_dialog = Widgets.AddTagDialog(self, modal=True)
        self._add_tag_dialog.setTags(self.model.tagnames)
        self._add_tag_dialog.setValue(True)
        if self._add_tag_dialog.exec_() != QDialog.Accepted:
            return
        tagname, value = self._add_tag_dialog.getTag()
        if tagname is None or value is None:
            return None
        dprint(1, "tagging selected sources with", tagname, value)
        # tag selected sources
        for src in self.model.sources:
            if src.selected:
                src.setAttribute(tagname, value)
        # If tag is not new, set a UpdateSelectionOnly flag on the signal
        dprint(1, "adding tag to model")
        self.model.addTag(tagname)
        dprint(1, "recomputing totals")
        self.model.getTagGrouping(tagname).computeTotal(self.model.sources)
        dprint(1, "emitting update signal")
        what = SkyModel.UpdateSourceContent + SkyModel.UpdateTags + SkyModel.UpdateSelectionOnly
        self.model.emitUpdate(what, origin=self)

    def removeTagsFromSelection(self):
        if not hasattr(self, '_remove_tag_dialog'):
            self._remove_tag_dialog = Widgets.SelectTagsDialog(self, modal=True, caption="Remove Tags",
                                                               ok_button="Remove")
        # get set of all tags in selected sources
        tags = set()
        for src in self.model.sources:
            if src.selected:
                tags.update(src.getTagNames())
        if not tags:
            return
        tags = list(tags)
        tags.sort()
        # show dialog
        self._remove_tag_dialog.setTags(tags)
        if self._remove_tag_dialog.exec_() != QDialog.Accepted:
            return
        tags = self._remove_tag_dialog.getSelectedTags()
        if not tags:
            return
        # ask for confirmation
        plural = (len(tags) > 1 and "s") or ""
        if QMessageBox.question(self, "Removing tags", "<P>Really remove the tag%s '%s' from selected sources?</P>" % (
        plural, "', '".join(tags)),
                                QMessageBox.Yes | QMessageBox.No, QMessageBox.Yes) != QMessageBox.Yes:
            return
        # remove the tags
        for src in self.model.sources:
            if src.selected:
                for tag in tags:
                    src.removeAttribute(tag)
        # update model
        self.model.scanTags()
        self.model.initGroupings()
        # emit signal
        what = SkyModel.UpdateSourceContent + SkyModel.UpdateTags + SkyModel.UpdateSelectionOnly
        self.model.emitUpdate(what, origin=self)

    def _indicateModelUpdated(self, what=None, origin=None, updated=True):
        """Marks model as updated."""
        self._model_updated = updated
        self.isUpdated.emit(updated)
        if self.model:
            self.setWindowTitle(
                "Tigger - %s%s" % ((self._display_filename or "(unnamed)", " (modified)" if updated else "")))<|MERGE_RESOLUTION|>--- conflicted
+++ resolved
@@ -26,29 +26,25 @@
 #
 
 import os
+import os.path
 import sys
 
-import os.path
-<<<<<<< HEAD
+import Tigger.Models.Formats
 from PyQt5.Qt import QObject, QWidget, QFileDialog, QDialog, QVBoxLayout, \
-=======
-from PyQt4.Qt import QObject, QWidget, QFileDialog, SIGNAL, QDialog, QStringList, QVBoxLayout, \
->>>>>>> 0a4fefa6
     Qt, QSize, QSizePolicy, QApplication, QMenu, QMessageBox, QErrorMessage, QMainWindow, QSplitter
 from Tigger.Models import SkyModel
 from Tigger.Models.Formats import ModelHTML
-import Tigger.Models.Formats
-
+
+import TigGUI.Tools.source_selector
+import TigGUI.kitties.utils
+from TigGUI import Images
+from TigGUI.init import pixmaps, Config
+from TigGUI.kitties.widgets import BusyIndicator
 from . import AboutDialog
-import TigGUI.kitties.utils
-import TigGUI.Tools.source_selector
 from . import Widgets
 from .Images.Manager import ImageManager
 from .Plot.SkyModelPlot import SkyModelPlotter, PersistentCurrier
 from .SkyModelTreeWidget import SkyModelTreeWidget, ModelGroupsTable
-from TigGUI import Images
-from TigGUI.kitties.widgets import BusyIndicator
-from TigGUI.init import pixmaps, Config
 
 _verbosity = TigGUI.kitties.utils.verbosity(name="mainwin")
 dprint = _verbosity.dprint
@@ -624,7 +620,7 @@
                 """Error saving selection to model file %s: %s""" % (filename, str(sys.exc_info()[1])))
             return False
         self.showMessage("""Wrote %d selected source%s to file %s""" % (
-        len(selmodel.sources), "" if len(selmodel.sources) == 1 else "s", filename), 3000)
+            len(selmodel.sources), "" if len(selmodel.sources) == 1 else "s", filename), 3000)
         pass
 
     def addTagToSelection(self):
@@ -674,7 +670,7 @@
         # ask for confirmation
         plural = (len(tags) > 1 and "s") or ""
         if QMessageBox.question(self, "Removing tags", "<P>Really remove the tag%s '%s' from selected sources?</P>" % (
-        plural, "', '".join(tags)),
+                plural, "', '".join(tags)),
                                 QMessageBox.Yes | QMessageBox.No, QMessageBox.Yes) != QMessageBox.Yes:
             return
         # remove the tags
