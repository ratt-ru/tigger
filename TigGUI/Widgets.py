# Copyright (C) 2002-2022
# The MeqTree Foundation &
# ASTRON (Netherlands Foundation for Research in Astronomy)
# P.O.Box 2, 7990 AA Dwingeloo, The Netherlands
#
# This program is free software; you can redistribute it and/or modify
# it under the terms of the GNU General Public License as published by
# the Free Software Foundation; either version 2 of the License, or
# (at your option) any later version.
#
# This program is distributed in the hope that it will be useful,
# but WITHOUT ANY WARRANTY; without even the implied warranty of
# MERCHANTABILITY or FITNESS FOR A PARTICULAR PURPOSE.  See the
# GNU General Public License for more details.
#
# You should have received a copy of the GNU General Public License
# along with this program; if not, see <http://www.gnu.org/licenses/>,
# or write to the Free Software Foundation, Inc.,
# 59 Temple Place, Suite 330, Boston, MA  02111-1307  USA
#

import re
<<<<<<< HEAD
import os
from PyQt5.Qt import  QValidator, QWidget, QHBoxLayout, QFileDialog, QComboBox, QLabel, \
    QLineEdit, QDialog, QIntValidator, QDoubleValidator, QToolButton, QListWidget, QVBoxLayout, \
    QPushButton, QMessageBox
from PyQt5.QtGui import QMouseEvent, QFont, QTextOption
from PyQt5.QtWidgets import QDockWidget, QPlainTextEdit, QStyle, QSizePolicy, QTabWidget, QToolTip, QApplication
=======
import traceback

from PyQt5.Qt import (QComboBox, QDialog, QDoubleValidator, QFileDialog,
                      QHBoxLayout, QIntValidator, QLabel, QLineEdit,
                      QListWidget, QMessageBox, QPushButton, QToolButton,
                      QVBoxLayout, QValidator, QWidget)
from PyQt5.QtCore import QEvent, QSize, QTimer, Qt, pyqtSignal
from PyQt5.QtGui import QFont, QMouseEvent
from PyQt5.QtWidgets import QDockWidget, QSizePolicy, QStyle
>>>>>>> 8f1fd43c
from PyQt5.Qwt import QwtPlotCurve, QwtPlotMarker

from TigGUI.init import pixmaps

QStringList = list


class TiggerPlotCurve(QwtPlotCurve):
    """Wrapper around QwtPlotCurve to make it compatible with numpy float types"""

    def setData(self, x, y):
        return QwtPlotCurve.setSamples(self, list(map(float, x)), list(map(float, y)))

    def setDataXfy(self, x, y):
        return QwtPlotCurve.setSamples(self, list(map(float, y)), list(map(float, x)))


class TiggerPlotMarker(QwtPlotMarker):
    """Wrapper around QwtPlotCurve to make it compatible with numpy float types"""

    def setValue(self, x, y):
        return QwtPlotMarker.setValue(self, float(x), float(y))


class FloatValidator(QValidator):
    """QLineEdit validator for float items in standard or scientific notation"""
    re_intermediate = re.compile("^-?([0-9]*)\.?([0-9]*)([eE]([+-])?[0-9]*)?$")

    def validate(self, _input, _pos):
        _input = str(_input)
        try:
            x = float(_input)
            return QValidator.Acceptable, _input, _pos
        except Exception:
            pass
        if not _input or self.re_intermediate.match(_input):
            return QValidator.Intermediate, _input, _pos
        # return QValidator.Invalid, pos  # old line
        return QValidator.Acceptable, _input, _pos


class ValueTypeEditor(QWidget):
    ValueTypes = (bool, int, float, complex, str)

    def __init__(self, *args):
        QWidget.__init__(self, *args)
        lo = QHBoxLayout(self)
        lo.setContentsMargins(0, 0, 0, 0)
        lo.setSpacing(5)
        # type selector
        self.wtypesel = QComboBox(self)
        for tp in self.ValueTypes:
            self.wtypesel.addItem(tp.__name__)
        self.wtypesel.activated[int].connect(self._selectTypeNum)
        typesel_lab = QLabel("&Type:", self)
        typesel_lab.setBuddy(self.wtypesel)
        lo.addWidget(typesel_lab, 0)
        lo.addWidget(self.wtypesel, 0)
        self.wvalue = QLineEdit(self)
        self.wvalue_lab = QLabel("&Value:", self)
        self.wvalue_lab.setBuddy(self.wvalue)
        self.wbool = QComboBox(self)
        self.wbool.addItems(["false", "true"])
        self.wbool.setCurrentIndex(1)
        lo.addWidget(self.wvalue_lab, 0)
        lo.addWidget(self.wvalue, 1)
        lo.addWidget(self.wbool, 1)
        self.wvalue.hide()
        # make input validators
        self._validators = {int: QIntValidator(self), float: QDoubleValidator(self)}
        # select bool type initially
        self._selectTypeNum(0)

    def _selectTypeNum(self, index):
        tp = self.ValueTypes[index]
        self.wbool.setVisible(tp is bool)
        self.wvalue.setVisible(tp is not bool)
        self.wvalue_lab.setBuddy(self.wbool if tp is bool else self.wvalue)
        self.wvalue.setValidator(self._validators.get(tp, None))

    def setValue(self, value):
        """Sets current value"""
        for i, tp in enumerate(self.ValueTypes):
            if isinstance(value, tp):
                self.wtypesel.setCurrentIndex(i)
                self._selectTypeNum(i)
                if tp is bool:
                    self.wbool.setCurrentIndex(1 if value else 0)
                else:
                    self.wvalue.setText(str(value))
                return
        # unknown value: set bool
        self.setValue(True)

    def getValue(self):
        """Returns current value, or None if no legal value is set"""
        tp = self.ValueTypes[self.wtypesel.currentIndex()]
        if tp is bool:
            return bool(self.wbool.currentIndex())
        try:
            return tp(self.wvalue.text())
        except Exception:
            print("Error converting input to type ", tp.__name__)
            traceback.print_exc()
            return None


class FileSelector(QWidget):
    """A FileSelector is a one-line widget for selecting a file."""
    valid = pyqtSignal()
    filenameSelected = pyqtSignal()

    def __init__(self, parent, label, filename=None, dialog_label=None, file_types=None, default_suffix=None,
                 file_mode=QFileDialog.AnyFile):
        QWidget.__init__(self, parent)
        lo = QHBoxLayout(self)
        lo.setContentsMargins(0, 0, 0, 0)
        lo.setSpacing(5)
        # label
        lab = QLabel(label, self)
        lo.addWidget(lab, 0)
        # text field
        self.wfname = QLineEdit(self)
        self.wfname.setReadOnly(True)
        self.setFilename(filename)
        lo.addWidget(self.wfname, 1)
        # selector
        wsel = QToolButton(self)
        wsel.setText("Choose...")
        wsel.clicked.connect(self._chooseFile)
        lo.addWidget(wsel, 0)
        # other init
        self._file_dialog = None
        self._dialog_label = dialog_label or label
        self._file_types = file_types or "All files (*)"
        self._file_mode = file_mode
        self._default_suffix = default_suffix
        self._dir = None

    def _chooseFile(self):
        if self._file_dialog is None:
            dialog = self._file_dialog = QFileDialog(self, self._dialog_label, ".", self._file_types)
            if self._default_suffix:
                dialog.setDefaultSuffix(self._default_suffix)
            dialog.setFileMode(self._file_mode)
            dialog.setModal(True)
            if self._dir is not None:
                dialog.setDirectory(self._dir)
            dialog.filesSelected['QStringList'].connect(self.setFilename)
        return self._file_dialog.exec_()

    def setFilename(self, filename):
        if isinstance(filename, QStringList):
            filename = filename[0]
        filename = (filename and str(filename)) or ''
        self.wfname.setText(filename)
        self.valid.emit(bool(filename))
        self.filenameSelected.emit(filename)

    def setDirectory(self, directory):
        self._dir = directory
        if self._file_dialog is not None:
            self._file_dialog.setDirectory(directory)

    def filename(self):
        return str(self.wfname.text())

    def isValid(self):
        return bool(self.filename())


class AddTagDialog(QDialog):
    def __init__(self, parent, modal=True, flags=Qt.WindowFlags()):
        QDialog.__init__(self, parent, flags)
        self.setModal(modal)
        self.setWindowTitle("Add Tag")
        lo = QVBoxLayout(self)
        lo.setContentsMargins(10, 10, 10, 10)
        lo.setSpacing(5)
        # tag selector
        lo1 = QHBoxLayout()
        lo.addLayout(lo1)
        lo1.setSpacing(5)
        self.wtagsel = QComboBox(self)
        self.wtagsel.setEditable(True)
        wtagsel_lbl = QLabel("&Tag:", self)
        wtagsel_lbl.setBuddy(self.wtagsel)
        lo1.addWidget(wtagsel_lbl, 0)
        lo1.addWidget(self.wtagsel, 1)
        self.wtagsel.activated[int].connect(self._check_tag)
        self.wtagsel.editTextChanged['QString'].connect(self._check_tag_text)
        # value editor
        self.valedit = ValueTypeEditor(self)
        lo.addWidget(self.valedit)
        # buttons
        lo.addSpacing(10)
        lo2 = QHBoxLayout()
        lo.addLayout(lo2)
        lo2.setContentsMargins(0, 0, 0, 0)
        lo2.setContentsMargins(5, 5, 5, 5)
        self.wokbtn = QPushButton("OK", self)
        self.wokbtn.setMinimumWidth(128)
        self.wokbtn.clicked.connect(self.accept)
        self.wokbtn.setEnabled(False)
        cancelbtn = QPushButton("Cancel", self)
        cancelbtn.setMinimumWidth(128)
        cancelbtn.clicked.connect(self.reject)
        lo2.addWidget(self.wokbtn)
        lo2.addStretch(1)
        lo2.addWidget(cancelbtn)
        self.setMinimumWidth(384)

    def setTags(self, tagnames):
        self.wtagsel.clear()
        self.wtagsel.addItems(list(tagnames))
        self.wtagsel.addItem("")
        self.wtagsel.setCurrentIndex(len(tagnames))

    def setValue(self, value):
        self.valedit.setValue(value)

    def _check_tag(self, tag):
        self.wokbtn.setEnabled(True)

    def _check_tag_text(self, text):
        self.wokbtn.setEnabled(bool(str(text) != ""))

    def accept(self):
        """When dialog is accepted with a default (bool) tag type,
        check if the user hasn't entered a name=value entry in the tag name field.
        This is a common mistake, and should be treated as a shortcut for setting string tags."""
        if isinstance(self.valedit.getValue(), bool):
            tagval = str(self.wtagsel.currentText()).split("=", 1)
            if len(tagval) > 1:
                #        print tagval
                if QMessageBox.warning(self,
                                       "Set a string tag instead?", """<P>You have included an "=" sign in the tag name.
            Perhaps you actually mean to set tag "%s" to the string value "%s"?</P>""" % tuple(tagval),
                                       QMessageBox.Yes | QMessageBox.No, QMessageBox.Yes) == QMessageBox.No:
                    return
                self.wtagsel.setEditText(tagval[0])
                self.valedit.setValue(tagval[1])
        return QDialog.accept(self)

    def getTag(self):
        return str(self.wtagsel.currentText()), self.valedit.getValue()


class SelectTagsDialog(QDialog):
    def __init__(self, parent, modal=True, flags=Qt.WindowFlags(), caption="Select Tags", ok_button="Select"):
        QDialog.__init__(self, parent, flags)
        self.setModal(modal)
        self.setWindowTitle(caption)
        lo = QVBoxLayout(self)
        lo.setContentsMargins(10, 10, 10, 10)
        lo.setSpacing(5)
        # tag selector
        self.wtagsel = QListWidget(self)
        lo.addWidget(self.wtagsel)
        #    self.wtagsel.setColumnMode(QListBox.FitToWidth)
        self.wtagsel.setSelectionMode(QListWidget.MultiSelection)
        self.wtagsel.itemSelectionChanged.connect(self._check_tag)
        # buttons
        lo.addSpacing(10)
        lo2 = QHBoxLayout()
        lo.addLayout(lo2)
        lo2.setContentsMargins(0, 0, 0, 0)
        lo2.setContentsMargins(5, 5, 5, 5)
        self.wokbtn = QPushButton(ok_button, self)
        self.wokbtn.setMinimumWidth(128)
        self.wokbtn.clicked.connect(self.accept)
        self.wokbtn.setEnabled(False)
        cancelbtn = QPushButton("Cancel", self)
        cancelbtn.setMinimumWidth(128)
        cancelbtn.clicked.connect(self.reject)
        lo2.addWidget(self.wokbtn)
        lo2.addStretch(1)
        lo2.addWidget(cancelbtn)
        self.setMinimumWidth(384)
        self._tagnames = []

    def setTags(self, tagnames):
        self._tagnames = tagnames
        self.wtagsel.clear()
        self.wtagsel.insertItems(0, list(tagnames))

    def _check_tag(self):
        for i in range(len(self._tagnames)):
            if self.wtagsel.item(i).isSelected():
                self.wokbtn.setEnabled(True)
                return
        else:
            self.wokbtn.setEnabled(False)

    def getSelectedTags(self):
        return [tag for i, tag in enumerate(self._tagnames) if self.wtagsel.item(i).isSelected()]


class TDockWidget(QDockWidget):

    def __init__(self, title="", parent=None, flags=Qt.WindowFlags(), bind_widget=None, close_slot=None, toggle_slot=None):
        QDockWidget.__init__(self, title, parent, flags)
        self.installEventFilter(self)
        self.main_win = parent
        # default stlyesheets for title bars
        self.title_stylesheet = "QWidget {background: rgb(68,68,68);}"
        self.button_style = "QPushButton:hover:!pressed {background: grey;}"
        from TigGUI.Images.ControlDialog import ImageControlDialog
        from TigGUI.Plot.SkyModelPlot import ToolDialog
        from TigGUI.Plot.SkyModelPlot import LiveImageZoom
        if bind_widget is not None:
            self.bind_widget = bind_widget
        if bind_widget is not None:
            if isinstance(bind_widget, ToolDialog):
                self.tdock_style = "ToolDialog {border: 1.5px solid rgb(68,68,68);}"
            elif isinstance(bind_widget, ImageControlDialog):
                self.tdock_style = "ImageControlDialog {border: 1.5px solid rgb(68,68,68);}"
        # set default sizes for QDockWidgets
        self.btn_w = 28
        self.btn_h = 28
        self.icon_size = QSize(20, 20)
        self.font_size = 8
        # setup custom title bar for profiles dockable
        self.dock_title_bar = QWidget()
        self.dock_title_bar.setContentsMargins(0, 0, 0, 0)
        self.dock_title_bar.setStyleSheet(self.title_stylesheet)
        self.dock_title_bar.setBaseSize(0, 0)
        self.dock_title_layout = QHBoxLayout()
        self.dock_title_layout.setContentsMargins(0, 0, 0, 0)
        self.dock_title_layout.setSpacing(0)
        self.dock_title_bar.setLayout(self.dock_title_layout)
        # custom close button
        self.close_button = QPushButton()
        self.close_button.setStyleSheet(self.button_style)
        self.close_button.setMaximumWidth(self.btn_w)
        self.close_button.setMaximumHeight(self.btn_h)
        self.close_button.setContentsMargins(0, 0, 0, 0)
        self.close_button.setBaseSize(0, 0)
        self.close_icon = self.dock_title_bar.style().standardIcon(QStyle.SP_TitleBarCloseButton)
        self.close_button.setIcon(self.close_icon)
        self.close_button.setToolTip("Close")
        # custom toggle button
        self.toggle_button = QPushButton()
        self.toggle_button.setStyleSheet(self.button_style)
        self.toggle_button.setMaximumWidth(self.btn_w)
        self.toggle_button.setMaximumHeight(self.btn_h)
        self.toggle_button.setContentsMargins(0, 0, 0, 0)
        self.toggle_button.setBaseSize(0, 0)
        self.toggle_icon = self.dock_title_bar.style().standardIcon(QStyle.SP_TitleBarShadeButton)
        self.toggle_button.setIcon(self.toggle_icon)
        self.toggle_button.setToolTip("Dock/float widget")
        # tigger logo
        self.image0 = pixmaps.tigger_logo.pm()
        self.title_icon = QLabel()
        self.title_icon.setContentsMargins(0, 0, 0, 0)
        self.title_icon.setBaseSize(0, 0)
        self.title_icon.setSizePolicy(QSizePolicy.Fixed, QSizePolicy.Fixed)
        self.title_icon.setScaledContents(True)
        self.title_icon.setPixmap(self.image0)
        self.title_icon.setAlignment(Qt.AlignCenter)
        self.title_icon.setMaximumSize(self.icon_size)
        # set dock widget title
        self.title_font = QFont()
        self.title_font.setBold(True)
        self.title_font.setPointSize(self.font_size)
        if bind_widget is not None:
            if isinstance(bind_widget, ImageControlDialog):
                self.dock_title = QLabel(f"{title}: Control Dialog")
            else:
                self.dock_title = QLabel(title)
        self.dock_title.setFont(self.title_font)
        self.dock_title.setAlignment(Qt.AlignCenter)
        self.dock_title.setContentsMargins(0, 0, 0, 0)
        self.dock_title.setBaseSize(0, 0)
        self.dock_title.setSizePolicy(QSizePolicy.MinimumExpanding, QSizePolicy.Minimum)
        # add dock widget title items to layout
        self.dock_title_layout.addWidget(self.title_icon)
        self.dock_title_layout.addWidget(self.dock_title)
        self.dock_title_layout.addWidget(self.toggle_button)
        self.dock_title_layout.addWidget(self.close_button)
        # set up profiles as dockable
        self.setStyleSheet(self.tdock_style)
        self.setWidget(bind_widget)
        self.setFeatures(QDockWidget.AllDockWidgetFeatures)
        if bind_widget is not None:
            if isinstance(bind_widget, ToolDialog):
                self.setAllowedAreas(Qt.AllDockWidgetAreas)
            elif isinstance(bind_widget, ImageControlDialog):
                self.setAllowedAreas(Qt.RightDockWidgetArea | Qt.LeftDockWidgetArea)
        self.setTitleBarWidget(self.dock_title_bar)
        self.setFloating(False)
        # get current sizeHints()
        if bind_widget is not None:
            self.setBaseSize(bind_widget.sizeHint())
            if isinstance(bind_widget, LiveImageZoom):
                bind_widget.livezoom_resize_signal.connect(self._resizeDockWidget)
        if close_slot is not None:
            self.close_button.clicked.connect(close_slot)
            if isinstance(bind_widget, ImageControlDialog):
                bind_widget.whide.clicked.connect(close_slot)
        if toggle_slot is not None:
            self.toggle_button.clicked.connect(toggle_slot)

    def _resizeDockWidget(self, qsize):
        # live zoom signal slot to resize dockwidget and dock areas
        self.setMinimumSize(qsize)
        self.main_win.resizeDocks([self], [qsize.width()], Qt.Horizontal)
        self.main_win.resizeDocks([self], [qsize.height()], Qt.Vertical)

    # hack to stop QDockWidget responding to drag events for undocking - work around for Qt bug
    def eventFilter(self, source, event):
        # event seq 2, 5, 3 - mouse press, mouse move, mouse release
        if event.type() == QEvent.MouseButtonPress:
            label = self.childAt(event.pos())
            if not label:
                return super(TDockWidget, self).eventFilter(source, event)
            if isinstance(label, QLabel) and not self.isFloating():
                fake_mouse_event = QMouseEvent(QEvent.MouseButtonRelease,
                                               event.pos(), event.button(),
                                               event.buttons(),
                                               event.modifiers())
                super(TDockWidget, self).event(fake_mouse_event)
                return True
        return super(TDockWidget, self).eventFilter(source, event)


class TigToolTip(QLabel):
    """Custom QToolTip type widget based on a QLabel for plot information output."""
    def __init__(self):
        QLabel.__init__(self)
        self.installEventFilter(self)
        self.setWindowFlags(Qt.FramelessWindowHint | Qt.WindowStaysOnTopHint)
        self.setAttribute(Qt.WA_QuitOnClose)
        self.setStyleSheet("QLabel {background-color: white; color: black;}")
        self.setTextFormat(Qt.RichText)
        self.setWordWrap(True)
        self._qtimer = QTimer()
        self._qtimer.timeout.connect(self.hideText)

    def showText(self, location, text, timeout=7000):
        if self._qtimer.isActive():
            self._qtimer.start(timeout)
        self.setText(text)
        text_size = self.fontMetrics().boundingRect(self.text())
        # TODO - find a better way for the below sizes
        if text_size.width() > 900:
            max_w = 700
            max_h = text_size.height() * 4
        else:
            max_w = 900
            max_h = text_size.height()
        self.setGeometry(location.x(), location.y(), max_w, max_h)
        self.show()
        self._qtimer.start(timeout)

    def hideText(self):
        self._qtimer.stop()
        self.close()
        # available on Ubuntu by default
        # disabling for now issue #163
        # os.system('notify-send "Tigger" "Information copied to clipboard"')

    def eventFilter(self, source, event):
        # event.type() 25 == QEvent.WindowDeactivate.
        # In this context, TigToolTip is the top most window and when application has been changed in terms of state,
        # for example to another application, the TigToolTip needs to be closed, otherwise it will remain on the screen.
        if event.type() == QEvent.WindowDeactivate:
            if self._qtimer.isActive():
                self._qtimer.stop()
            self.close()
        return super(TigToolTip, self).eventFilter(source, event)


class WCSViewer(QDialog):
    def __init__(self, parent, _image, _projection=None, modal=False):
        super().__init__(parent)
        self.setModal(modal)
        self.setWindowTitle(f"{_image.name}")
        self.layout = QVBoxLayout()
        f = QFont()
        f.setFamily("Monospace")
        f.setPointSize(10)
        f.setFixedPitch(True)

        # Create header viewer
        self.fits_info = QPlainTextEdit()
        self.fits_info.setMinimumWidth(650)
        self.fits_info.setMinimumHeight(600)
        self.fits_info.setWordWrapMode(QTextOption.NoWrap)
        self.fits_info.setLineWrapMode(QPlainTextEdit.NoWrap)
        self.fits_info.setTabStopWidth(40)
        self.fits_info.setFont(f)
        self.fits_info.setReadOnly(True)
        self.fits_info.setPlainText(_image.fits_header.tostring(sep='\n', padding=True))

        # Create projection viewer
        self.proj_info = QPlainTextEdit()
        self.proj_info.setMinimumWidth(650)
        self.proj_info.setMinimumHeight(600)
        self.proj_info.setWordWrapMode(QTextOption.NoWrap)
        self.proj_info.setLineWrapMode(QPlainTextEdit.NoWrap)
        self.proj_info.setTabStopWidth(40)
        self.proj_info.setFont(f)
        self.proj_info.setReadOnly(True)
        if _projection:
            self.proj_info.setPlainText(repr(_projection))
        else:
            self.proj_info.setPlainText("Projection optimisation failed for this image")

        # Initialize tab screen
        self.tabs = QTabWidget()
        self.wcs_tab = QWidget()
        self.proj_tab = QWidget()

        # Add tabs
        self.tabs.addTab(self.wcs_tab, "FITS Header")
        self.tabs.addTab(self.proj_tab, "Plot WCS Projection")

        # Create header tab
        self.wcs_tab.layout = QVBoxLayout(self)
        self.wcs_tab.layout.addWidget(self.fits_info)
        self.wcs_tab.setLayout(self.wcs_tab.layout)

        # Create projection tab
        self.proj_tab.layout = QVBoxLayout(self)
        self.proj_tab.layout.addWidget(self.proj_info)
        self.proj_tab.setLayout(self.proj_tab.layout)

        # Add tabs to widget
        self.layout.addWidget(self.tabs)
        self.setLayout(self.layout)<|MERGE_RESOLUTION|>--- conflicted
+++ resolved
@@ -20,14 +20,6 @@
 #
 
 import re
-<<<<<<< HEAD
-import os
-from PyQt5.Qt import  QValidator, QWidget, QHBoxLayout, QFileDialog, QComboBox, QLabel, \
-    QLineEdit, QDialog, QIntValidator, QDoubleValidator, QToolButton, QListWidget, QVBoxLayout, \
-    QPushButton, QMessageBox
-from PyQt5.QtGui import QMouseEvent, QFont, QTextOption
-from PyQt5.QtWidgets import QDockWidget, QPlainTextEdit, QStyle, QSizePolicy, QTabWidget, QToolTip, QApplication
-=======
 import traceback
 
 from PyQt5.Qt import (QComboBox, QDialog, QDoubleValidator, QFileDialog,
@@ -35,9 +27,8 @@
                       QListWidget, QMessageBox, QPushButton, QToolButton,
                       QVBoxLayout, QValidator, QWidget)
 from PyQt5.QtCore import QEvent, QSize, QTimer, Qt, pyqtSignal
-from PyQt5.QtGui import QFont, QMouseEvent
-from PyQt5.QtWidgets import QDockWidget, QSizePolicy, QStyle
->>>>>>> 8f1fd43c
+from PyQt5.QtGui import QFont, QMouseEvent, QTextOption
+from PyQt5.QtWidgets import QDockWidget, QPlainTextEdit, QSizePolicy, QStyle, QTabWidget
 from PyQt5.Qwt import QwtPlotCurve, QwtPlotMarker
 
 from TigGUI.init import pixmaps
